import * as ecs from '@aws-cdk/aws-ecs';
import * as iam from '@aws-cdk/aws-iam';
<<<<<<< HEAD
import { Construct } from 'constructs';
=======
>>>>>>> ea67c545
import { Service } from '../service';
import { ServiceExtension } from './extension-interfaces';

// keep this import separate from other imports to reduce chance for merge conflicts with v2-main
// eslint-disable-next-line no-duplicate-imports, import/order
import { Construct } from '@aws-cdk/core';

const CLOUDWATCH_AGENT_IMAGE = 'amazon/cloudwatch-agent:latest';

/**
 * This extension adds a CloudWatch agent to the task definition and
 * configures the task to be able to publish metrics to CloudWatch
 */
export class CloudwatchAgentExtension extends ServiceExtension {
  private CW_CONFIG_CONTENT = {
    logs: {
      metrics_collected: {
        emf: {},
      },
    },
    metrics: {
      metrics_collected: {
        statsd: {},
      },
    },
  };

  constructor() {
    super('cloudwatchAgent');
  }

  public prehook(service: Service, scope: Construct) {
    this.parentService = service;
    this.scope = scope;
  }

  public useTaskDefinition(taskDefinition: ecs.TaskDefinition) {
    // Add the CloudWatch Agent to this task
    this.container = taskDefinition.addContainer('cloudwatch-agent', {
      image: ecs.ContainerImage.fromRegistry(CLOUDWATCH_AGENT_IMAGE),
      environment: {
        CW_CONFIG_CONTENT: JSON.stringify(this.CW_CONFIG_CONTENT),
      },
      logging: new ecs.AwsLogDriver({ streamPrefix: 'cloudwatch-agent' }),
      user: '0:1338', // Ensure that CloudWatch agent outbound traffic doesn't go through proxy
      memoryReservationMiB: 50,
    });

    // Add permissions that allow the cloudwatch agent to publish metrics
    new iam.Policy(this.scope, `${this.parentService.id}-publish-metrics`, {
      roles: [taskDefinition.taskRole],
      statements: [
        new iam.PolicyStatement({
          resources: ['*'],
          actions: ['cloudwatch:PutMetricData'],
        }),
      ],
    });
  }

  public resolveContainerDependencies() {
    if (!this.container) {
      throw new Error('The container dependency hook was called before the container was created');
    }

    const appmeshextension = this.parentService.serviceDescription.get('appmesh');
    if (appmeshextension && appmeshextension.container) {
      this.container.addContainerDependencies({
        container: appmeshextension.container,
        condition: ecs.ContainerDependencyCondition.HEALTHY,
      });
    }
  }
}<|MERGE_RESOLUTION|>--- conflicted
+++ resolved
@@ -1,15 +1,8 @@
 import * as ecs from '@aws-cdk/aws-ecs';
 import * as iam from '@aws-cdk/aws-iam';
-<<<<<<< HEAD
 import { Construct } from 'constructs';
-=======
->>>>>>> ea67c545
 import { Service } from '../service';
 import { ServiceExtension } from './extension-interfaces';
-
-// keep this import separate from other imports to reduce chance for merge conflicts with v2-main
-// eslint-disable-next-line no-duplicate-imports, import/order
-import { Construct } from '@aws-cdk/core';
 
 const CLOUDWATCH_AGENT_IMAGE = 'amazon/cloudwatch-agent:latest';
 
